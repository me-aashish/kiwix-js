--- conflicted
+++ resolved
@@ -235,12 +235,7 @@
                 </div>
                 <div id="geolocationProgress" style="display: none;" class="container">
                 </div>
-<<<<<<< HEAD
-                <iframe id="articleContent" src="A/dummyArticle.html" style="height: 600px; width: 100%;">&nbsp;</iframe>
-                <br />
-=======
-                <iframe id="articleContent" src="about:blank" class="articleIFrame">&nbsp;</iframe>
->>>>>>> 0e6c84da
+                <iframe id="articleContent" src="A/dummyArticle.html" class="articleIFrame">&nbsp;</iframe>
             </article>
             <footer>
                 <div id="navigationButtons" class="btn-toolbar">
