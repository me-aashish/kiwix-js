--- conflicted
+++ resolved
@@ -1,4 +1,3 @@
-<<<<<<< HEAD
 <!DOCTYPE html>
 <html>
   <head>
@@ -67,7 +66,6 @@
 	<li>In some cases, the links inside an article do not work, or do not lead to the right article</li>
 	<li>On a real device, reading an article sometimes crashes because it loads too many things in memory</li>
 	<li>It is hardly usable on a device because the buttons and inputs are too small</li>
-	<li>Following the links in an article does not populate the history of the browser, which prevents the use of the back button</li>
 	</ul>
 	<br />
 	</div>
@@ -94,98 +92,4 @@
             data-main="js/init.js"
             src="js/lib/require.js"></script>
   </body>
-</html>
-=======
-<!DOCTYPE html>
-<html>
-  <head>
-    <meta charset="utf-8">
-
-    <title>Evopedia</title>
-    <meta name="description" content="Offline wikipedia reader">
-    <meta name="viewport" content="width=device-width">
-<!--
-Port of Evopedia (offline wikipedia reader) in HTML5/Javascript, with Firefox OS as the primary target
-The original application is at http://www.evopedia.info/
-It uses wikipedia dumps located at http://dumpathome.evopedia.info/dumps/finished
-
-Author : Mossroy - mossroy@free.fr
-
-License:
-
-    This program is free software; you can redistribute it and/or modify it
-    under the terms of the GNU General Public License as published by the
-    Free Software Foundation; either version 3 of the License, or (at your
-    option) any later version.
-
-    This program is distributed in the hope that it will be useful, but
-    WITHOUT ANY WARRANTY; without even the implied warranty of
-    MERCHANTABILITY or FITNESS FOR A PARTICULAR PURPOSE. See the GNU
-    General Public License for more details.
-
-    You should have received a copy of the GNU General Public
-    License along with this program; if not, see
-    <http://www.gnu.org/licenses/>.
-
--->
-
-    <link rel="stylesheet" href="css/app.css">
-  </head>
-  <body>
-    <!-- Use this installation button to install locally without going
-         through the marketpace (see app.js) -->
-    <!-- <button id="install-btn">Install</button>  -->
-
-    <!-- Write your application here -->
-
-	<h1>Evopedia</h1>
-	This is a preliminary work on the port of Evopedia (offline wikipedia reader) in HTML5/Javascript, with Firefox OS as the primary target
-	<br />
-	The original application is at <a href="http://www.evopedia.info/">http://www.evopedia.info/</a>
-	<br />
-	<br />
-	To use it, you have to first download locally a dump from <a href="http://dumpathome.evopedia.info/dumps/finished">http://dumpathome.evopedia.info/dumps/finished</a> (with a Bittorrent client), and select some of the dowloaded files below.
-	<br />
-	I have tested it with the <a href="http://evopedia.info/dumps/wikipedia_small_2010-08-14.torrent">small dump (2010-08-14)</a>, the <a href="http://evopedia.info/dumps/wikipedia_fr_2013-02-16.torrent">French dump (2013-02-16)</a>, the <a href="http://evopedia.info/dumps/wikipedia_frwiktionary_2011-03-16.torrent">French wiktionary dump (2011-03-16)</a> and the <a href="http://evopedia.info/dumps/wikipedia_en_2012-02-11.torrent">English dump (2012-02-11)</a>
-	<br />
-	<br />
-	<ul>
-	<li>On desktops, it works on recent Firefox and Chrome, and maybe on other browsers</li>
-	<li>On the Firefos OS simulator, you have (for now) to put the French dump files in a "fake-sdcard/evopedia" folder of your firefox profile (ex : ~/.mozilla/firefox/xxxx.default/extensions/r2d2b2g@mozilla.org/profile/fake-sdcard). It looks for evopedia/wikipedia_fr_2013-02-16/titles.idx in it. You also need to install the application from the dashboard of the simulator instead of accessing via the browser (due to security restrictions in Firefox OS : only certified webapps can access the sdcard)</li>
-	<li>On a real Firefox OS device, you also have (for now) to put the French dump files in an "evopedia" directory at the root of your sdcard, so that it finds a file /evopedia/wikipedia_fr_2013-02-16/titles.idx on it</li>
-	</ul>
-	<br />
-	It's only a proof of concept so far : there are many many ways this could be enhanced (suggestions and patches are welcome : the source code is on <a href="https://github.com/mossroy/evopedia-html5">github</a>). In particular :
-	<ul>
-	<li>The performance has to be optimized when reading an article</li>
-	<li>Some searches (for example with prefix "a" on the French dump) do not give any result even if they should</li>
-	<li>In some cases, the links inside an article do not work, or do not lead to the right article</li>
-	<li>On a real device, reading an article sometimes crashes because it loads too many things in memory</li>
-	<li>It is hardly usable on a device because the buttons and inputs are too small</li>
-	</ul>
-	<br />
-	<div id="openLocalFiles" style="display: none;">
-		<br /> Please select the file titles.idx :<br /> <input type="file"
-			id="titleFile" /><br /> Please select the files wikipedia_*.dat
-		from the same dump :<br /> <input type="file" id="dataFiles" multiple />
-	</div>
-	<br /> Find titles from the prefix :
-	<input type="text" id="prefix" value="" />&nbsp;
-	<input type="button" id="searchTitles" value="Search titles" />
-	<br /> Choose a title from the filtered list :
-	<select id="titleList"></select>
-	<br />
-	<input type="button" id="readData" value="Read article from dump" />
-	<div id="articleContent">&nbsp;</div>
-	<hr />
-    
-    <!-- Using require.js, a module system for javascript, include the
-         js files. This loads "main.js", which in turn can load other
-         files, all handled by require.js:
-         http://requirejs.org/docs/api.html#jsfiles -->
-    <script type="text/javascript"
-            data-main="js/init.js"
-            src="js/lib/require.js"></script>
-  </body>
-</html>
->>>>>>> 2954f06c
+</html>