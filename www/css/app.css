--- conflicted
+++ resolved
@@ -94,7 +94,6 @@
     color : orange;
 }
 
-<<<<<<< HEAD
 .settings {
     float: left;
     margin: 5px;
@@ -188,10 +187,7 @@
 }
 
 
-/* Réduction de la taille des éléments en haut pour les petits écrans */
-=======
 /* Reduce the size of some elements for small screens */
->>>>>>> 0b6d9b42
 @media (max-width: 768px) {
     /* Reduce the height of top menu */
     .navbar {
@@ -225,7 +221,6 @@
         margin-top: 0 !important;
         margin-bottom: 0 !important;
     }
-<<<<<<< HEAD
 
         .navbar-nav > li > a { /*Make sure these align correctly rather than stacking at full width - GK*/
             float: left !important;
@@ -240,18 +235,11 @@
     /*[role=region] > header {
         margin-bottom: 10px !important;
     }*/
-    /* Pour supprimer l'espace entre la zone de recherche et l'iframe 
+    /* Remove space between search zone and iframe
     .list-group {
         margin-bottom: 0 !important;
     } */
-    /* Pour réduire la taille du champ de recherche 
-=======
-    /* Remove space between search zone and iframe */
-    .list-group {
-        margin-bottom: 0px !important;
-    }
-    /* Reduce height of the search field */
->>>>>>> 0b6d9b42
+    /* Reduce height of the search field
     .form-control {
         height: 28px !important;
         padding-bottom: 5px !important;
@@ -260,24 +248,16 @@
     .dropdown-menu {
         font-size: 20px !important;
     }
-<<<<<<< HEAD
 
     .btn-xs {
         font-size: 10px !important;
     }
 
-    /* Pour réduire la taille des boutons en haut de l'écran 
+    /* Reduce size of the top buttons
     .btn-xs, .btn-sm, .btn-default, .btn-group-xs > .btn, .btn-group-sm > .btn {
         font-size: 10px !important;
     }*/
-    /* Pour réduire la taille des boutons en bas de l'écran 
-=======
-    /* Reduce size of the top buttons */
-    .btn-xs, .btn-sm, .btn-default, .btn-group-xs > .btn, .btn-group-sm > .btn {
-        font-size: 10px !important;
-    }
-    /* Reduce size of the bottom buttons */
->>>>>>> 0b6d9b42
+    /* Reduce size of the bottom buttons
     .btn-lg, .btn-group-lg > .btn {
         padding-top: 1px !important;
         padding-bottom: 1px !important;
